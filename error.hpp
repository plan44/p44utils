--- conflicted
+++ resolved
@@ -32,7 +32,7 @@
 #ifndef __printflike
   #define __printflike(...)
 #endif
-#ifdef ESP_PLATFORM
+#ifdef ESP_PLATFORM || P44_BUILD_WIN
   #define __printflike_template(...)
 #else
   #define __printflike_template(...) __printflike(__VA_ARGS__)
@@ -87,14 +87,7 @@
     /// create a Error subclass object with printf-style formatted error
     /// @param aErrorCode error code. aErrorCode==0 from any domain means OK.
     /// @param aFmt ... error message format string and arguments
-<<<<<<< HEAD
     template<typename T> static ErrorPtr err(ErrorCode aErrorCode, const char *aFmt, ...) __printflike_template(2,3)
-=======
-    template<typename T> static ErrorPtr err(ErrorCode aErrorCode, const char *aFmt, ...)
-    #if !P44_BUILD_WIN
-    __printflike(2,3)
-    #endif
->>>>>>> ad4498b4
     {
       Error *errP = new T(static_cast<typename T::ErrorCodes>(aErrorCode));
       va_list args;
