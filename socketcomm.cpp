//
//  Copyright (c) 2013-2019 plan44.ch / Lukas Zeller, Zurich, Switzerland
//
//  Author: Lukas Zeller <luz@plan44.ch>
//
//  This file is part of p44utils.
//
//  p44utils is free software: you can redistribute it and/or modify
//  it under the terms of the GNU General Public License as published by
//  the Free Software Foundation, either version 3 of the License, or
//  (at your option) any later version.
//
//  p44utils is distributed in the hope that it will be useful,
//  but WITHOUT ANY WARRANTY; without even the implied warranty of
//  MERCHANTABILITY or FITNESS FOR A PARTICULAR PURPOSE.  See the
//  GNU General Public License for more details.
//
//  You should have received a copy of the GNU General Public License
//  along with p44utils. If not, see <http://www.gnu.org/licenses/>.
//

// File scope debugging options
// - Set ALWAYS_DEBUG to 1 to enable DBGLOG output even in non-DEBUG builds of this file
#define ALWAYS_DEBUG 0
// - set FOCUSLOGLEVEL to non-zero log level (usually, 5,6, or 7==LOG_DEBUG) to get focus (extensive logging) for this file
//   Note: must be before including "logger.hpp" (or anything that includes "logger.hpp")
#define FOCUSLOGLEVEL 0

#include "socketcomm.hpp"

#include <sys/ioctl.h>
#ifdef ESP_PLATFORM
const struct in6_addr in6addr_loopback = IN6ADDR_LOOPBACK_INIT;
#else
#include <sys/poll.h>
#endif

using namespace p44;

SocketComm::SocketComm(MainLoop &aMainLoop) :
  FdComm(aMainLoop),
  connectionOpen(false),
  isConnecting(false),
  isClosing(false),
  serving(false),
  nonLocal(true),
  clearHandlersAtClose(false),
  addressInfoList(NULL),
  currentAddressInfo(NULL),
  currentSockAddrP(NULL),
  peerSockAddrP(NULL),
  maxServerConnections(1),
  serverConnection(NULL),
  broadcast(false),
  connectionFd(-1),
  protocolFamily(PF_UNSPEC),
  socketType(SOCK_STREAM),
  protocol(0),
  connectionLess(false)
{
}


SocketComm::~SocketComm()
{
  FOCUSLOG("~SocketComm()")
  if (!isClosing) {
    internalCloseConnection();
  }
}


void SocketComm::setConnectionParams(const char* aHostNameOrAddress, const char* aServiceOrPortOrSocket, int aSocketType, int aProtocolFamily, int aProtocol, const char* aInterface)
{
  closeConnection();
  hostNameOrAddress = nonNullCStr(aHostNameOrAddress);
  serviceOrPortOrSocket = nonNullCStr(aServiceOrPortOrSocket);
  protocolFamily = aProtocolFamily;
  socketType = aSocketType;
  protocol = aProtocol;
  interface = nonNullCStr(aInterface);
  connectionLess = socketType==SOCK_DGRAM;
}


// MARK: - becoming a server

ErrorPtr SocketComm::startServer(ServerConnectionCB aServerConnectionHandler, int aMaxConnections)
{
  ErrorPtr err;

  struct sockaddr *saP = NULL;
  socklen_t saLen = 0;
  int proto = IPPROTO_IP;
  int one = 1;
  int socketFD = -1;

  maxServerConnections = aMaxConnections;
  // check for protocolfamily auto-choice
  if (protocolFamily==PF_UNSPEC) {
    // not specified, choose default
    #ifndef ESP_PLATFORM
    if (serviceOrPortOrSocket.size()>1 && serviceOrPortOrSocket[0]=='/') {
      protocolFamily = PF_LOCAL; // absolute paths are considered local sockets
    }
    else
    #endif  // !ESP_PLATFORM
    {
      protocolFamily = PF_INET; // otherwise, default to IPv4 for now
    }
  }
  // - protocol derived from socket type
  if (protocol==0) {
    // determine protocol automatically from socket type
    if (socketType==SOCK_STREAM)
      proto = IPPROTO_TCP;
    else
      proto = IPPROTO_UDP;
  }
  else
    proto = protocol;
  // now start server
  if (protocolFamily==PF_INET) {
    // IPv4 socket
    struct servent *pse;
    // - create suitable socket address
    struct sockaddr_in *sinP = new struct sockaddr_in;
    saLen = sizeof(struct sockaddr_in);
    saP = (struct sockaddr *)sinP;
    memset((char *)saP, 0, saLen);
    // - set listening socket address
    sinP->sin_family = (sa_family_t)protocolFamily;
    if (nonLocal)
      sinP->sin_addr.s_addr = htonl(INADDR_ANY);
    else
      sinP->sin_addr.s_addr = htonl(INADDR_LOOPBACK);
    // get service / port
    #ifndef ESP_PLATFORM
    // - look up port/service by name
    if ((pse = getservbyname(serviceOrPortOrSocket.c_str(), NULL)) != NULL) {
      sinP->sin_port = htons(ntohs((in_port_t)pse->s_port));
    }
    else
    #endif  // !ESP_PLATFORM
    // - numeric port number
    if ((sinP->sin_port = htons((in_port_t)atoi(serviceOrPortOrSocket.c_str()))) == 0) {
      err = Error::err<SocketCommError>(SocketCommError::CannotResolve, "Unknown service/port name");
    }
  } else if (protocolFamily==PF_INET6) {
    // IPv6 socket
    struct servent *pse;
    // - create suitable socket address
    struct sockaddr_in6 *sinP = new struct sockaddr_in6;
    saLen = sizeof(struct sockaddr_in6);
    saP = (struct sockaddr *)sinP;
    memset((char *)saP, 0, saLen);
    // - set listening socket address
    sinP->sin6_family = (sa_family_t)protocolFamily;
    if (nonLocal)
      sinP->sin6_addr = in6addr_any;
    else
      sinP->sin6_addr = in6addr_loopback;
    // get service / port
    #ifndef ESP_PLATFORM
    if ((pse = getservbyname(serviceOrPortOrSocket.c_str(), NULL)) != NULL) {
      sinP->sin6_port = htons(ntohs((in_port_t)pse->s_port));
    }
    else
    #endif  // !ESP_PLATFORM
    if ((sinP->sin6_port = htons((in_port_t)atoi(serviceOrPortOrSocket.c_str()))) == 0) {
      err = Error::err<SocketCommError>(SocketCommError::CannotResolve, "Unknown service/port name");
    }
  }
  #ifndef ESP_PLATFORM
  else if (protocolFamily==PF_LOCAL) {
    // Local (UNIX) socket
    // - create suitable socket address
    struct sockaddr_un *sunP = new struct sockaddr_un;
    saLen = sizeof(struct sockaddr_un);
    saP = (struct sockaddr *)sunP;
    memset((char *)saP, 0, saLen);
    // - set socket address
    sunP->sun_family = (sa_family_t)protocolFamily;
    strncpy(sunP->sun_path, serviceOrPortOrSocket.c_str(), sizeof (sunP->sun_path));
    sunP->sun_path[sizeof (sunP->sun_path) - 1] = '\0'; // emergency terminator
    // - protocol for local socket is not specific
    proto = 0;
  }
  #endif // !ESP_PLATFORM
  else {
    // TODO: implement other protocol families
    err = Error::err<SocketCommError>(SocketCommError::Unsupported, "Unsupported protocol family");
  }
  // now create and configure socket
  if (Error::isOK(err)) {
    socketFD = socket(protocolFamily, socketType, proto);
    if (socketFD<0) {
      err = SysError::errNo("Cannot create server socket: ");
    }
    else {
      // socket created, set options
      if (setsockopt(socketFD, SOL_SOCKET, SO_REUSEADDR, (char *)&one, (int)sizeof(one)) == -1) {
        err = SysError::errNo("Cannot setsockopt(SO_REUSEADDR): ");
      }
      else {
        #if defined(ESP_PLATFORM) || defined(__APPLE__)
        if (!interface.empty()) {
          err = TextError::err("SO_BINDTODEVICE not supported on macOS");
        }
        #else
        if (!interface.empty() && setsockopt(socketFD, SOL_SOCKET, SO_BINDTODEVICE, interface.c_str(), interface.size()) == -1) {
          err = SysError::errNo("Cannot setsockopt(SO_BINDTODEVICE): ");
        }
        #endif
        else {
          // options ok, bind to address
          if (::bind(socketFD, saP, saLen) < 0) {
            err = SysError::errNo("Cannot bind socket (server already running?): ");
          }
        }
      }
    }
  }
  // listen
  if (Error::isOK(err)) {
    if (socketType==SOCK_STREAM && listen(socketFD, maxServerConnections) < 0) {
      err = SysError::errNo("Cannot listen on socket: ");
    }
    else {
      // listen ok or not needed, make non-blocking
      makeNonBlocking(socketFD);
      // now socket is ready, register in mainloop to receive connections
      connectionFd = socketFD;
      serving = true;
      serverConnectionHandler = aServerConnectionHandler;
      // - install callback for when FD becomes writable (or errors out)
      mainLoop.registerPollHandler(
        connectionFd,
        POLLIN,
        boost::bind(&SocketComm::connectionAcceptHandler, this, _1, _2)
      );
    }
  }
  if (saP) {
    delete saP; saP = NULL;
  }
  return err;
}


bool SocketComm::connectionAcceptHandler(int aFd, int aPollFlags)
{
  ErrorPtr err;
  if (aPollFlags & POLLIN) {
    // server socket has data, means connection waiting to get accepted
    socklen_t fsinlen;
    struct sockaddr fsin;
    int clientFD = -1;
    fsinlen = sizeof(fsin);
    clientFD = accept(connectionFd, (struct sockaddr *) &fsin, &fsinlen);
    if (clientFD>0) {
      // get address and port of incoming connection
      char hbuf[NI_MAXHOST], sbuf[NI_MAXSERV];
      #ifndef ESP_PLATFORM
      if (protocolFamily==PF_LOCAL) {
        // no real address and port
        strcpy(hbuf,"local");
        strcpy(sbuf,"local_socket");
      }
      else
      #endif // !ESP_PLATFORM
      {
        #ifdef ESP_PLATFORM
        #warning "%%% ESP32 version of getnameinfo missing"
        // TODO: find how to use getnameinfo on ESP32
        #else
        int s = getnameinfo(
          &fsin, fsinlen,
          hbuf, sizeof hbuf,
          sbuf, sizeof sbuf,
          NI_NUMERICHOST | NI_NUMERICSERV
        );
        if (s!=0)
        #endif
        {
          strcpy(hbuf,"<unknown>");
          strcpy(sbuf,"<unknown>");
        }
      }
      // actually accepted
      // - establish keepalive checks, so we'll detect eventually when client connection breaks w/o FIN
      int one = 1;
      if (setsockopt(clientFD, SOL_SOCKET, SO_KEEPALIVE, (char *)&one, (int)sizeof(one)) == -1) {
        LOG(LOG_WARNING, "Cannot set SO_KEEPALIVE for new connection");
      }
      // - call handler to create child connection
      SocketCommPtr clientComm;
      if (serverConnectionHandler) {
        clientComm = serverConnectionHandler(this);
      }
      if (clientComm) {
        // - set host/port
        clientComm->hostNameOrAddress = hbuf;
        clientComm->serviceOrPortOrSocket = sbuf;
        // - remember
        clientConnections.push_back(clientComm);
        LOG(LOG_DEBUG, "New client connection accepted from %s:%s (now %zu connections)", hostNameOrAddress.c_str(), serviceOrPortOrSocket.c_str(), clientConnections.size());
        // - pass connection to child
        clientComm->passClientConnection(clientFD, this);
      }
      else {
        // can't handle connection, close immediately
        LOG(LOG_NOTICE, "Connection not accepted from %s:%s - shut down", hbuf, sbuf);
        shutdown(clientFD, SHUT_RDWR);
        close(clientFD);
      }
    }
  }
  // handled
  return true;
}


void SocketComm::passClientConnection(int aFd, SocketCommPtr aServerConnection)
{
  // make non-blocking
  makeNonBlocking(aFd);
  // save and mark open
  serverConnection = aServerConnection;
  // set Fd and let FdComm base class install receive & transmit handlers
  setFd(aFd);
  // save fd for my own use
  connectionFd = aFd;
  isConnecting = false;
  connectionOpen = true;
  // call handler if defined
  if (connectionStatusHandler) {
    // connection ok
    connectionStatusHandler(this, ErrorPtr());
  }
}



SocketCommPtr SocketComm::returnClientConnection(SocketCommPtr aClientConnection)
{
  SocketCommPtr endingConnection;
  // remove the client connection from the list
  for (SocketCommList::iterator pos = clientConnections.begin(); pos!=clientConnections.end(); ++pos) {
    if (pos->get()==aClientConnection.get()) {
      // found, keep around until really done with everything
      endingConnection = *pos;
      // remove from list
      clientConnections.erase(pos);
      break;
    }
  }
  LOG(LOG_DEBUG, "Client connection terminated (now %zu connections)", clientConnections.size());
  // return connection object to prevent premature deletion
  return endingConnection;
}




// MARK: - connecting to a client


bool SocketComm::connectable()
{
  return !hostNameOrAddress.empty();
}



ErrorPtr SocketComm::initiateConnection()
{
  int res;
  ErrorPtr err;

  if (!connectionOpen && !isConnecting && !serverConnection) {
    freeAddressInfo();
    // check for protocolfamily auto-choice
    if (protocolFamily==PF_UNSPEC) {
      // not specified, choose local socket if service spec begins with slash
      #ifndef ESP_PLATFORM
      if (serviceOrPortOrSocket.size()>1 && serviceOrPortOrSocket[0]=='/') {
        protocolFamily = PF_LOCAL; // absolute paths are considered local sockets
      }
      #endif  // !ESP_PLATFORM
    }
    #ifndef ESP_PLATFORM
    if (protocolFamily==PF_LOCAL) {
      // local socket -> just connect, no lists to try
      LOG(LOG_DEBUG, "Initiating local socket %s connection", serviceOrPortOrSocket.c_str());
      hostNameOrAddress = "local"; // set it for log display
      // synthesize address info for unix socket, because standard UN*X getaddrinfo() call usually does not handle PF_LOCAL
      addressInfoList = new struct addrinfo;
      memset(addressInfoList, 0, sizeof(addrinfo));
      addressInfoList->ai_family = protocolFamily;
      addressInfoList->ai_socktype = socketType;
      addressInfoList->ai_protocol = protocol;
      struct sockaddr_un *sunP = new struct sockaddr_un;
      addressInfoList->ai_addr = (struct sockaddr *)sunP;
      addressInfoList->ai_addrlen = sizeof(struct sockaddr_un);
      memset((char *)sunP, 0, addressInfoList->ai_addrlen);
      sunP->sun_family = (sa_family_t)protocolFamily;
      strncpy(sunP->sun_path, serviceOrPortOrSocket.c_str(), sizeof (sunP->sun_path));
      sunP->sun_path[sizeof (sunP->sun_path) - 1] = '\0'; // emergency terminator
    }
    else
    #endif // !ESP_PLATFORM
    {
      // assume internet connection -> get list of possible addresses and try them
      if (hostNameOrAddress.empty() && !connectionLess) {
        err = Error::err<SocketCommError>(SocketCommError::NoParams, "Missing host name or address");
        goto done;
      }
      // try to resolve host and service name (at least: service name)
      struct addrinfo hint;
      memset(&hint, 0, sizeof(addrinfo));
      hint.ai_flags = 0; // no flags
      hint.ai_family = protocolFamily;
      hint.ai_socktype = socketType;
      hint.ai_protocol = protocol;
      res = getaddrinfo(hostNameOrAddress.empty() ? NULL : hostNameOrAddress.c_str(), serviceOrPortOrSocket.c_str(), &hint, &addressInfoList);
      if (res!=0) {
        // error
        #ifdef ESP_PLATFORM
        err = Error::err<SocketCommError>(SocketCommError::CannotResolve, "getaddrinfo error %d", res);
        #else
        err = Error::err<SocketCommError>(SocketCommError::CannotResolve, "getaddrinfo error %d: %s", res, gai_strerror(res));
<<<<<<< HEAD
        #endif
        DBGLOG(LOG_DEBUG, "SocketComm: getaddrinfo failed: %s", err->description().c_str());
=======
        DBGLOG(LOG_DEBUG, "SocketComm: getaddrinfo failed: %s", err->text());
>>>>>>> ad4498b4
        goto done;
      }
    }
    // now try all addresses in the list
    // - init iterator pointer
    currentAddressInfo = addressInfoList;
    // - try connecting first address
    LOG(LOG_DEBUG, "Initializing socket for connection to %s:%s", hostNameOrAddress.c_str(), serviceOrPortOrSocket.c_str());
    err = connectNextAddress();
  }
done:
  if (Error::notOK(err) && connectionStatusHandler) {
    connectionStatusHandler(this, err);
  }
  // return it
  return err;
}


void SocketComm::freeAddressInfo()
{
  if (!currentAddressInfo && addressInfoList) {
    // entire list consumed, free it
    freeaddrinfo(addressInfoList);
    addressInfoList = NULL;
  }
}


ErrorPtr SocketComm::connectNextAddress()
{
  int res;
  ErrorPtr err;
  const int one = 1;

  // close possibly not fully open connection FD
  internalCloseConnection();
  // try to create a socket
  int socketFD = -1;
  // as long as we have more addresses to check and not already connecting
  bool startedConnecting = false;
  while (currentAddressInfo && !startedConnecting) {
    err.reset();
    socketFD = socket(currentAddressInfo->ai_family, currentAddressInfo->ai_socktype, currentAddressInfo->ai_protocol);
    if (socketFD==-1) {
      err = SysError::errNo("Cannot create client socket: ");
    }
    else {
      // usable address found, socket created
      // - make socket non-blocking
      makeNonBlocking(socketFD);
      // Now we have a socket
      if (connectionLess) {
        // UDP: no connect phase
        // - enable for broadcast if requested
        if (broadcast) {
          // needs SO_BROADCAST
          if (setsockopt(socketFD, SOL_SOCKET, SO_BROADCAST, (char *)&one, (int)sizeof(one)) == -1) {
            err = SysError::errNo("Cannot setsockopt(SO_BROADCAST): ");
          }
<<<<<<< HEAD
          else {
            // to receive answers, we also need to bind to INADDR_ANY
            #ifdef ESP_PLATFORM
            #warning "%%% ESP32 version of getnameinfo missing"
            // TODO: find how to use getnameinfo on ESP32
            err = TextError::err("ESP32: Cannot determine port and thus cannot bind to INADDR_ANY");
            #else
            // - get port number
            char sbuf[NI_MAXSERV];
            int s = getnameinfo(
              currentAddressInfo->ai_addr, currentAddressInfo->ai_addrlen,
              NULL, 0, // no host address
              sbuf, sizeof sbuf, // only service/port
              NI_NUMERICSERV
            );
            if (s==0) {
              // convert to numeric port number
              int port;
              if (sscanf(sbuf, "%d", &port)==1) {
=======
        }
        if (Error::isOK(err) && serving) {
          // We want this socket to be ready to receive messages
          // Note: w/o the following initialisation, the socket remains unbound for now,
          //   but issuing the first send will bind it to a random port to have an identity
          //   (which peers can use to send an answer)
          // Get port number
          char sbuf[NI_MAXSERV];
          // If we explicitly bind here, the socket will have the port number specified in setConnectionParams()
          int s = getnameinfo(
            currentAddressInfo->ai_addr, currentAddressInfo->ai_addrlen,
            NULL, 0, // no host address
            sbuf, sizeof sbuf, // only service/port
            NI_NUMERICSERV
          );
          if (s==0) {
            // convert to numeric port number
            int port;
            if (sscanf(sbuf, "%d", &port)==1) {
              if (currentAddressInfo->ai_family==AF_INET6) {
                struct sockaddr_in6 recvaddr;
                memset(&recvaddr, 0, sizeof recvaddr);
                recvaddr.sin6_family = AF_INET6;
                recvaddr.sin6_port = htons(port);
                if (nonLocal)
                  recvaddr.sin6_addr = in6addr_any;
                else
                  recvaddr.sin6_addr = in6addr_loopback;
                if (::bind(socketFD, (struct sockaddr *)&recvaddr, sizeof recvaddr) == -1) {
                  err = SysError::errNo("Cannot bind to in6addr_any/in6addr_loopback: ");
                }
              }
              else if (currentAddressInfo->ai_family==AF_INET) {
>>>>>>> ad4498b4
                // bind connectionless socket to INADDR_ANY to receive broadcasts at all
                struct sockaddr_in recvaddr;
                memset(&recvaddr, 0, sizeof recvaddr);
                recvaddr.sin_family = AF_INET;
                recvaddr.sin_port = htons(port);
                if (nonLocal)
                  recvaddr.sin_addr.s_addr = htonl(INADDR_ANY);
                else
                  recvaddr.sin_addr.s_addr = htonl(INADDR_LOOPBACK);
                if (::bind(socketFD, (struct sockaddr*)&recvaddr, sizeof recvaddr) == -1) {
                  err = SysError::errNo("Cannot bind to INADDR_ANY/INADDR_LOOPBACK: ");
                }
              }
            }
            #endif
          }
        } // serving (UDP socket bound to specific port)
        if (Error::isOK(err)) {
          startedConnecting = true;
          // save valid address info for later use (UDP needs it to send datagrams)
          if (currentSockAddrP)
            free(currentSockAddrP);
          currentSockAddrLen = currentAddressInfo->ai_addrlen;
          currentSockAddrP = (sockaddr *)malloc(currentSockAddrLen);
          memcpy(currentSockAddrP, currentAddressInfo->ai_addr, currentAddressInfo->ai_addrlen);
        }
      } // connectionLess
      else {
        // TCP: initiate connection
        LOG(LOG_DEBUG, "- Attempting connection with address family = %d, protocol = %d, addrlen=%d/sizeof=%zu", currentAddressInfo->ai_family, currentAddressInfo->ai_protocol, currentAddressInfo->ai_addrlen, sizeof(*(currentAddressInfo->ai_addr)));
        res = connect(socketFD, currentAddressInfo->ai_addr, currentAddressInfo->ai_addrlen);
        if (res==0 || errno==EINPROGRESS) {
          // connection initiated (or already open, but connectionMonitorHandler will take care in both cases)
          startedConnecting = true;
        }
        else {
          // immediate error connecting
          err = SysError::errNo("Cannot connect: ");
        }
      }
    }
    // advance to next address
    currentAddressInfo = currentAddressInfo->ai_next;
  }
  if (!startedConnecting) {
    // exhausted addresses without starting to connect
    if (!err) err = Error::err<SocketCommError>(SocketCommError::NoConnection, "No connection could be established");
    LOG(LOG_DEBUG, "Cannot initiate connection to %s:%s - %s", hostNameOrAddress.c_str(), serviceOrPortOrSocket.c_str(), err->text());
  }
  else {
    if (!connectionLess) {
      // connection in progress
      isConnecting = true;
      // - save FD
      connectionFd = socketFD;
      // - install callback for when FD becomes writable (or errors out)
      mainLoop.registerPollHandler(
        connectionFd,
        POLLOUT,
        boost::bind(&SocketComm::connectionMonitorHandler, this, _1, _2)
      );
    }
    else {
      // UDP socket successfully created
      LOG(LOG_DEBUG, "Connectionless socket ready for address family = %d, protocol = %d", protocolFamily, protocol);
      connectionOpen = true;
      isConnecting = false;
      currentAddressInfo = NULL; // no more addresses to check
      // immediately use socket for I/O
      setFd(socketFD);
      // call handler if defined
      if (connectionStatusHandler) {
        // connection ok
        connectionStatusHandler(this, ErrorPtr());
      }
    }
  }
  // clean up if list processed
  freeAddressInfo();
  // return status
  return err;
}


// MARK: - general connection handling


ErrorPtr SocketComm::socketError(int aSocketFd)
{
  ErrorPtr err;
  int result;
  socklen_t result_len = sizeof(result);
  if (getsockopt(aSocketFd, SOL_SOCKET, SO_ERROR, &result, &result_len) < 0) {
    // error, fail somehow, close socket
    err = SysError::errNo("Cant get socket error status: ");
  }
  else {
    err = SysError::err(result, "Socket Error status: ");
  }
  return err;
}



bool SocketComm::connectionMonitorHandler(int aFd, int aPollFlags)
{
  ErrorPtr err;
  if ((aPollFlags & POLLOUT) && isConnecting) {
    // became writable, check status
    err = socketError(aFd);
  }
  else if (aPollFlags & POLLHUP) {
    err = Error::err<SocketCommError>(SocketCommError::HungUp, "Connection HUP while opening (= connection rejected)");
  }
  else if (aPollFlags & POLLERR) {
    err = socketError(aFd);
  }
  // now check if successful
  if (Error::isOK(err)) {
    // successfully connected
    connectionOpen = true;
    isConnecting = false;
    currentAddressInfo = NULL; // no more addresses to check
    freeAddressInfo();
    LOG(LOG_DEBUG, "Connection to %s:%s established", hostNameOrAddress.c_str(), serviceOrPortOrSocket.c_str());
    // call handler if defined
    if (connectionStatusHandler) {
      // connection ok
      connectionStatusHandler(this, ErrorPtr());
    }
    // let FdComm base class operate open connection (will install handlers)
    setFd(aFd);
  }
  else {
    // this attempt has failed, try next (if any)
    LOG(LOG_DEBUG, "- Connection attempt failed: %s", err->text());
    // this will return no error if we have another address to try
    err = connectNextAddress();
    if (err) {
      // no next attempt started, report error
      LOG(LOG_WARNING, "Connection to %s:%s failed: %s", hostNameOrAddress.c_str(), serviceOrPortOrSocket.c_str(), err->text());
      if (connectionStatusHandler) {
        connectionStatusHandler(this, err);
      }
      freeAddressInfo();
      internalCloseConnection();
    }
  }
  // handled
  return true;
}


void SocketComm::setConnectionStatusHandler(SocketCommCB aConnectedHandler)
{
  // set handler
  connectionStatusHandler = aConnectedHandler;
}



void SocketComm::closeConnection()
{
  if (connectionOpen && !isClosing) {
    isClosing = true; // prevent doing it more than once due to handlers called
    // report to handler
    LOG(LOG_DEBUG, "Connection with %s:%s explicitly closing", hostNameOrAddress.c_str(), serviceOrPortOrSocket.c_str());
    if (connectionStatusHandler) {
      // connection ok
      ErrorPtr err = Error::err<SocketCommError>(SocketCommError::Closed, "Connection closed");
      connectionStatusHandler(this, err);
    }
    // close the connection
    internalCloseConnection();
  }
}


void SocketComm::internalCloseConnection()
{
  isClosing = true; // prevent doing it more than once due to handlers called
  if (!connectionLess && serving) {
    // serving TCP socket
    // - close listening socket
    mainLoop.unregisterPollHandler(connectionFd);
    close(connectionFd);
    connectionFd = -1;
    serving = false;
    // - close all child connections (closing will remove them from the list)
    while (clientConnections.size()>0) {
      SocketCommPtr conn = *clientConnections.begin();
      conn->closeConnection();
      conn->clearCallbacks(); // clear callbacks to break possible retain cycles
    }
  }
  else if (connectionOpen || isConnecting) {
    // stop monitoring data connection and close descriptor
    if (connectionFd==getFd()) connectionFd = -1; // is the same descriptor, don't double-close
    stopMonitoringAndClose(); // close the data connection
    // to make sure, also unregister handler for connectionFd (in case FdComm had no fd set yet)
    mainLoop.unregisterPollHandler(connectionFd);
    if (serverConnection) {
      shutdown(connectionFd, SHUT_RDWR);
    }
    if (connectionFd>0) {
      close(connectionFd);
      connectionFd = -1;
    }
    connectionOpen = false;
    isConnecting = false;
    broadcast = false;
    // if this was a client connection to our server, let server know
    if (serverConnection) {
      serverConnection->returnClientConnection(this);
      serverConnection = NULL;
    }
  }
  // free the address info
  if (currentSockAddrP) {
    free(currentSockAddrP);
    currentSockAddrP = NULL;
  }
  if (peerSockAddrP) {
    free(peerSockAddrP);
    peerSockAddrP = NULL;
  }
  // now clear handlers if requested
  if (clearHandlersAtClose) {
    clearCallbacks();
  }
  isClosing = false;
}


bool SocketComm::connected()
{
  return connectionOpen && !isClosing;
}


bool SocketComm::connecting()
{
  return isConnecting;
}


// MARK: - connectionless data exchange


size_t SocketComm::transmitBytes(size_t aNumBytes, const uint8_t *aBytes, ErrorPtr &aError)
{
  if (connectionLess) {
    if (dataFd<0)
      return 0; // not ready yet
    ssize_t res = sendto(dataFd, aBytes, aNumBytes, 0, currentSockAddrP, currentSockAddrLen);
    if (res<0) {
      aError = SysError::errNo("SocketComm::transmitBytes (connectionless): ");
      return 0; // nothing transmitted
    }
    return res;
  }
  else {
    return inherited::transmitBytes(aNumBytes, aBytes, aError);
  }
}


size_t SocketComm::receiveBytes(size_t aNumBytes, uint8_t *aBytes, ErrorPtr &aError)
{
  if (connectionLess) {
    if (dataFd>=0) {
      // read
      ssize_t res = 0;
      if (aNumBytes>0) {
        if (peerSockAddrP)
          free(peerSockAddrP);
        peerSockAddrLen = sizeof(sockaddr); // pass in buffer size
        peerSockAddrP = (sockaddr *)malloc(peerSockAddrLen); // prepare buffer
        res = recvfrom(dataFd, (void *)aBytes, aNumBytes, 0, peerSockAddrP, &peerSockAddrLen);
        if (res<0) {
          if (errno==EWOULDBLOCK)
            return 0; // nothing received
          else {
            aError = SysError::errNo("SocketComm::receiveBytes: ");
            return 0; // nothing received
          }
        }
        return res;
      }
    }
    return 0; // no fd set, nothing to read
  }
  else {
    return inherited::receiveBytes(aNumBytes, aBytes, aError);
  }
}


bool SocketComm::getDatagramOrigin(string &aAddress, string &aPort)
{
  if (peerSockAddrP) {
    // get address and port of incoming connection
    #ifdef ESP_PLATFORM
    #warning "%%% ESP32 version of getnameinfo missing"
    // TODO: find how to use getnameinfo on ESP32
    #else
    char hbuf[NI_MAXHOST], sbuf[NI_MAXSERV];
    int s = getnameinfo(
      peerSockAddrP, peerSockAddrLen,
      hbuf, sizeof hbuf,
      sbuf, sizeof sbuf,
      NI_NUMERICHOST | NI_NUMERICSERV
    );
    if (s==0) {
      aAddress = hbuf;
      aPort = sbuf;
      return true;
    }
    #endif
  }
  return false;
}


// MARK: - handling data exception


void SocketComm::dataExceptionHandler(int aFd, int aPollFlags)
{
  SocketCommPtr keepMyselfAlive(this);
  DBGLOG(LOG_DEBUG, "SocketComm::dataExceptionHandler(fd==%d, pollflags==0x%X)", aFd, aPollFlags);
  if (!isClosing) {
    if (aPollFlags & POLLHUP) {
      // other end has closed connection
      // - report
      if (connectionStatusHandler) {
        // report reason for closing
        connectionStatusHandler(this, Error::err<SocketCommError>(SocketCommError::HungUp, "Connection closed (HUP)"));
      }
    }
    else if (aPollFlags & POLLIN) {
      // Note: on linux a socket closed server side does not return POLLHUP, but POLLIN with no data
      // alerted for read, but nothing to read any more: assume connection closed
      ErrorPtr err = socketError(aFd);
      if (Error::isOK(err))
        err = Error::err<SocketCommError>(SocketCommError::HungUp, "Connection closed (POLLIN but no data -> interpreted as HUP)");
      DBGLOG(LOG_DEBUG, "Connection to %s:%s has POLLIN but no data; error: %s", hostNameOrAddress.c_str(), serviceOrPortOrSocket.c_str(), err->text());
      // - report
      if (connectionStatusHandler) {
        // report reason for closing
        connectionStatusHandler(this, err);
      }
    }
    else if (aPollFlags & POLLERR) {
      // error
      ErrorPtr err = socketError(aFd);
      LOG(LOG_WARNING, "Connection to %s:%s reported error: %s", hostNameOrAddress.c_str(), serviceOrPortOrSocket.c_str(), err->text());
      // - report
      if (connectionStatusHandler) {
        // report reason for closing
        connectionStatusHandler(this, err);
      }
    }
    else {
      // NOP
      return;
    }
    // - shut down (Note: if nobody else retains the connection except the server SocketComm, this will delete the connection)
    internalCloseConnection();
  }
}


// MARK: - script support

#if ENABLE_SOCKET_SCRIPT_FUNCS && ENABLE_P44SCRIPT

using namespace P44Script;

SocketMessageObj::SocketMessageObj(SocketObj* aSocketObj) :
  inherited(""),
  mSocketObj(aSocketObj)
{
}


string SocketMessageObj::getAnnotation() const
{
  return "UDP message";
}


TypeInfo SocketMessageObj::getTypeInfo() const
{
  return inherited::getTypeInfo()|oneshot|keeporiginal; // returns the request only once, must keep the original
}


EventSource* SocketMessageObj::eventSource() const
{
  return static_cast<EventSource*>(mSocketObj);
}


string SocketMessageObj::stringValue() const
{
  return mSocketObj ? mSocketObj->lastDatagram : "";
}




// send(data)
static const BuiltInArgDesc send_args[] = { { any } };
static const size_t send_numargs = sizeof(send_args)/sizeof(BuiltInArgDesc);
static void send_func(BuiltinFunctionContextPtr f)
{
  SocketObj* s = dynamic_cast<SocketObj*>(f->thisObj().get());
  assert(s);
  ErrorPtr err;
  string datagram = f->arg(0)->stringValue();
  size_t res = s->socket()->transmitBytes(datagram.length(), (uint8_t *)datagram.c_str(), err);
  if (Error::notOK(err)) {
    f->finish(new ErrorValue(err));
  }
  else {
    f->finish(new NumericValue(res==datagram.length()));
  }
}


// message()
static void message_func(BuiltinFunctionContextPtr f)
{
  SocketObj* s = dynamic_cast<SocketObj*>(f->thisObj().get());
  assert(s);
  // return latest message
  f->finish(new SocketMessageObj(s));
}


static const BuiltinMemberDescriptor socketFunctions[] = {
  { "send", executable|error, send_numargs, send_args, &send_func },
  { "message", executable|text|null, 0, NULL, &message_func },
  { NULL } // terminator
};

static BuiltInMemberLookup* sharedSocketFunctionLookupP = NULL;

SocketObj::SocketObj(SocketCommPtr aSocket) :
  mSocket(aSocket)
{
  if (sharedSocketFunctionLookupP==NULL) {
    sharedSocketFunctionLookupP = new BuiltInMemberLookup(socketFunctions);
    sharedSocketFunctionLookupP->isMemberVariable(); // disable refcounting
  }
  registerMemberLookup(sharedSocketFunctionLookupP);
  // handle incoming data
  mSocket->setReceiveHandler(boost::bind(&SocketObj::gotData, this, _1));
}

SocketObj::~SocketObj()
{
  mSocket->clearCallbacks();
}


void SocketObj::gotData(ErrorPtr aError)
{
  ErrorPtr err = mSocket->receiveIntoString(lastDatagram);
  if (Error::isOK(err)) {
    sendEvent(new SocketMessageObj(this));
  }
  else {
    sendEvent(new ErrorValue(err));
  }
}


// udpsocket(host, port, receive, nonlocal, broadcast)
static const BuiltInArgDesc udpsocket_args[] = { { text }, { text|numeric }, { numeric|optionalarg }, { numeric|optionalarg }, { numeric|optionalarg } };
static const size_t udpsocket_numargs = sizeof(udpsocket_args)/sizeof(BuiltInArgDesc);
static void udpsocket_func(BuiltinFunctionContextPtr f)
{
  SocketCommPtr socket = new SocketComm();
  socket->setConnectionParams(
    f->arg(0)->stringValue().c_str(),
    f->arg(1)->stringValue().c_str(),
    SOCK_DGRAM,
    PF_UNSPEC
  );
  bool rec = f->arg(2)->boolValue(); // defaults to not receiving
  bool nonlocal = f->arg(3)->boolValue(); // defaults to local only
  bool broadcast = f->arg(3)->boolValue(); // defaults to no broadcast
  socket->setAllowNonlocalConnections(nonlocal);
  socket->setDatagramOptions(rec, broadcast);
  ErrorPtr err = socket->initiateConnection();
  if (Error::isOK(err)) {
    f->finish(new SocketObj(socket));
  }
  else {
    f->finish(new ErrorValue(err));
  }
}

static const BuiltinMemberDescriptor socketGlobals[] = {
  { "udpsocket", executable|null, udpsocket_numargs, udpsocket_args, &udpsocket_func },
  { NULL } // terminator
};

SocketLookup::SocketLookup() :
  inherited(socketGlobals)
{
}

#endif // ENABLE_SOCKET_SCRIPT_FUNCS && ENABLE_P44SCRIPT<|MERGE_RESOLUTION|>--- conflicted
+++ resolved
@@ -430,12 +430,8 @@
         err = Error::err<SocketCommError>(SocketCommError::CannotResolve, "getaddrinfo error %d", res);
         #else
         err = Error::err<SocketCommError>(SocketCommError::CannotResolve, "getaddrinfo error %d: %s", res, gai_strerror(res));
-<<<<<<< HEAD
         #endif
-        DBGLOG(LOG_DEBUG, "SocketComm: getaddrinfo failed: %s", err->description().c_str());
-=======
         DBGLOG(LOG_DEBUG, "SocketComm: getaddrinfo failed: %s", err->text());
->>>>>>> ad4498b4
         goto done;
       }
     }
@@ -496,33 +492,17 @@
           if (setsockopt(socketFD, SOL_SOCKET, SO_BROADCAST, (char *)&one, (int)sizeof(one)) == -1) {
             err = SysError::errNo("Cannot setsockopt(SO_BROADCAST): ");
           }
-<<<<<<< HEAD
-          else {
-            // to receive answers, we also need to bind to INADDR_ANY
-            #ifdef ESP_PLATFORM
-            #warning "%%% ESP32 version of getnameinfo missing"
-            // TODO: find how to use getnameinfo on ESP32
-            err = TextError::err("ESP32: Cannot determine port and thus cannot bind to INADDR_ANY");
-            #else
-            // - get port number
-            char sbuf[NI_MAXSERV];
-            int s = getnameinfo(
-              currentAddressInfo->ai_addr, currentAddressInfo->ai_addrlen,
-              NULL, 0, // no host address
-              sbuf, sizeof sbuf, // only service/port
-              NI_NUMERICSERV
-            );
-            if (s==0) {
-              // convert to numeric port number
-              int port;
-              if (sscanf(sbuf, "%d", &port)==1) {
-=======
         }
         if (Error::isOK(err) && serving) {
           // We want this socket to be ready to receive messages
           // Note: w/o the following initialisation, the socket remains unbound for now,
           //   but issuing the first send will bind it to a random port to have an identity
           //   (which peers can use to send an answer)
+          #ifdef ESP_PLATFORM
+          #warning "%%% ESP32 version of getnameinfo missing"
+          // TODO: find how to use getnameinfo on ESP32
+          err = TextError::err("ESP32: Cannot determine port and thus cannot bind to INADDR_ANY");
+          #else
           // Get port number
           char sbuf[NI_MAXSERV];
           // If we explicitly bind here, the socket will have the port number specified in setConnectionParams()
@@ -550,7 +530,6 @@
                 }
               }
               else if (currentAddressInfo->ai_family==AF_INET) {
->>>>>>> ad4498b4
                 // bind connectionless socket to INADDR_ANY to receive broadcasts at all
                 struct sockaddr_in recvaddr;
                 memset(&recvaddr, 0, sizeof recvaddr);
@@ -565,7 +544,7 @@
                 }
               }
             }
-            #endif
+            #endif // !ESP_PLATFORM
           }
         } // serving (UDP socket bound to specific port)
         if (Error::isOK(err)) {
