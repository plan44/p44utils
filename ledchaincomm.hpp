--- conflicted
+++ resolved
@@ -25,13 +25,10 @@
 #include "p44utils_common.hpp"
 #include "colorutils.hpp"
 
-<<<<<<< HEAD
-=======
 #if ENABLE_P44LRGRAPHICS
 #include "p44view.hpp"
 #endif
 
->>>>>>> ad4498b4
 #include <stdint.h>
 #include <stdio.h>
 #include <stdlib.h>
@@ -98,16 +95,12 @@
     bool initialized;
     uint8_t numColorComponents; // depends on ledType
 
-<<<<<<< HEAD
+    LEDChainCommPtr chainDriver; // the LED chain used for outputting LED values. Usually: myself, but if this instance just maps a second part of another chain, this will point to the other chain
+
     #ifdef ESP_PLATFORM
     int gpioNo; // the GPIO to be used
     rgbVal *pixels; // the pixel buffer
     #elif ENABLE_RPIWS281X
-=======
-    LEDChainCommPtr chainDriver; // the LED chain used for outputting LED values. Usually: myself, but if this instance just maps a second part of another chain, this will point to the other chain
-
-    #if ENABLE_RPIWS281X
->>>>>>> ad4498b4
     ws2811_t ledstring; // the descriptor for the rpi_ws2811 library
     #else
     int ledFd; // the file descriptor for the LED device
@@ -118,16 +111,11 @@
     /// create driver for a WS2812 LED chain
     /// @param aLedType type of LEDs
     /// @param aDeviceName the name of the LED chain device (if any, depends on platform)
-<<<<<<< HEAD
     /// - ledchain device: full path like /dev/ledchain1
     /// - ESP32: name must be "gpioX" with X being the output pin to be used
     /// - RPi library (ENABLE_RPIWS281X): unused
-    /// @param aNumLeds number of LEDs in the chain
-    /// @param aLedsPerRow number of consecutive LEDs in the WS2812 chain that build a row
-=======
     /// @param aNumLeds number of LEDs in the chain (physically)
     /// @param aLedsPerRow number of consecutive LEDs in the WS2812 chain that build a row (active LEDs, not counting ainactiveBetweenLeds)
->>>>>>> ad4498b4
     ///   (usually x direction, y if swapXY was set). Set to 0 for single line of LEDs
     /// @param aXReversed X direction is reversed
     /// @param aAlternating X direction is reversed in first row, normal in second, reversed in third etc..
