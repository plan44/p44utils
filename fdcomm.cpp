--- conflicted
+++ resolved
@@ -29,14 +29,10 @@
 #include "fdcomm.hpp"
 
 #include <sys/ioctl.h>
-<<<<<<< HEAD
 
 #ifndef ESP_PLATFORM
-#include <sys/poll.h>
+#include <poll.h>
 #endif
-=======
-#include <poll.h>
->>>>>>> ad4498b4
 
 using namespace p44;
 
