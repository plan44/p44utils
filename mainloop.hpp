--- conflicted
+++ resolved
@@ -45,45 +45,27 @@
   /// @name Mainloop callbacks
   /// @{
 
-<<<<<<< HEAD
-  /// Callback for idle handlers
+  /// Generic handler or returning a status (ok or error)
+  /// @return true if idle handler has completed for this mainloop cycle and does not need more execution time in this cycle.
+  typedef boost::function<void (ErrorPtr aError)> StatusCB;
+
+  /// Handler for idle time processing (called when other mainloop tasks are done)
   /// @return true if idle handler has completed for this mainloop cycle and does not need more execution time in this cycle.
   typedef boost::function<bool (MainLoop &aMainLoop, MLMicroSeconds aCycleStartTime)> IdleCB;
 
-  /// Callback for one-time handlers
+  /// Handler for one time processing (scheduled by executeOnce()/executeOnceAt())
   typedef boost::function<void (MainLoop &aMainLoop, MLMicroSeconds aCycleStartTime)> OneTimeCB;
 
-  /// Callback for handling termination of a subprocess
+  /// Handler for getting signalled when child process terminates
   /// @param aPid the PID of the process that has terminated
   /// @param aStatus the exit status of the process that has terminated
   typedef boost::function<void (MainLoop &aMainLoop, MLMicroSeconds aCycleStartTime, pid_t aPid, int aStatus)> WaitCB;
 
-  /// Callback for handling termination of executing a command in a subprocess and getting back stdout data in a string
-  /// @param aOutputString the output of the executed command
+  /// Handler called when fork_and_execve() or fork_and_system() terminate
+  /// @param aOutputString the stdout output of the executed command
   typedef boost::function<void (MainLoop &aMainLoop, MLMicroSeconds aCycleStartTime, ErrorPtr aError, const string &aOutputString)> ExecCB;
 
   /// @}
-=======
-  /// Generic handler or returning a status (ok or error)
-  /// @return true if idle handler has completed for this mainloop cycle and does not need more execution time in this cycle.
-  typedef boost::function<void (ErrorPtr aError)> StatusCB;
-
-  /// Handler for idle time processing (called when other mainloop tasks are done)
-  /// @return true if idle handler has completed for this mainloop cycle and does not need more execution time in this cycle.
-  typedef boost::function<bool (MainLoop &aMainLoop, MLMicroSeconds aCycleStartTime)> IdleCB;
-
-  /// Handler for one time processing (scheduled by executeOnce()/executeOnceAt())
-  typedef boost::function<void (MainLoop &aMainLoop, MLMicroSeconds aCycleStartTime)> OneTimeCB;
-
-  /// Handler for getting signalled when child process terminates
-  typedef boost::function<void (MainLoop &aMainLoop, MLMicroSeconds aCycleStartTime, pid_t aPid, int aStatus)> WaitCB;
-
-  /// Handler called when fork_and_execve() or fork_and_system() terminate
-  typedef boost::function<void (MainLoop &aMainLoop, MLMicroSeconds aCycleStartTime, ErrorPtr aError, const string &aOutputString)> ExecCB;
-
-  /// @}
-
->>>>>>> 77b0ae72
 
   class ExecError : public Error
   {
