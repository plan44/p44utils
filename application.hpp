//
//  Copyright (c) 2013-2020 plan44.ch / Lukas Zeller, Zurich, Switzerland
//
//  Author: Lukas Zeller <luz@plan44.ch>
//
//  This file is part of p44utils.
//
//  p44utils is free software: you can redistribute it and/or modify
//  it under the terms of the GNU General Public License as published by
//  the Free Software Foundation, either version 3 of the License, or
//  (at your option) any later version.
//
//  p44utils is distributed in the hope that it will be useful,
//  but WITHOUT ANY WARRANTY; without even the implied warranty of
//  MERCHANTABILITY or FITNESS FOR A PARTICULAR PURPOSE.  See the
//  GNU General Public License for more details.
//
//  You should have received a copy of the GNU General Public License
//  along with p44utils. If not, see <http://www.gnu.org/licenses/>.
//

#ifndef __p44utils__application__
#define __p44utils__application__

#include "p44utils_common.hpp"
#if ENABLE_JSON_APPLICATION
  #include "jsonobject.hpp"
#endif
#ifndef ENABLE_APPLICATION_SUPPORT
  #define ENABLE_APPLICATION_SUPPORT 1 // projects which include application.hpp can include support for it in other files
#endif

#ifdef ESP_PLATFORM
#else
#include <signal.h>
#endif

using namespace std;

namespace p44 {

  class MainLoop;

  class Application : public P44Obj
  {
    typedef P44Obj inherited;

    MainLoop &mainLoop;

  protected:

    string resourcepath; ///< path to resources directory for this application
    string datapath; ///< path to (usually persistent) r/w data for this application

  public:
    /// construct application with specific mainloop
    Application(MainLoop &aMainLoop = MainLoop::currentMainLoop());

    /// construct application using current thread's mainloop
    Application();

    /// destructor
    virtual ~Application();

    /// main routine
    /// @param argc argument count as passed to C-level main() entry point
    /// @param argv argument pointer array as passed to C-level main() entry point
    virtual int main(int argc, char **argv);

    /// get shared instance (singleton)
    static Application *sharedApplication();

    /// @return returns true only when application is running in its mainloop
    /// @note can be used to make sure object tree is not in end-of-app destruction, e.g. when referencing objects from individual
    ///   object destructors
    static bool isRunning();

    /// @return returns true when application has been requested to terminate
    /// @note can be used to make sure no objects are created in case app is terminated early due to option syntax errors or similar
    static bool isTerminated();

    /// terminate app
    /// @param aExitCode the exit code to return to the parent
    void terminateApp(int aExitCode);

    /// terminate app
    /// @param aError if NULL or ErrorOK, app will terminate with EXIT_SUCCESS
    ///   otherwise, app will log aError's description at LOG_ERR level and then terminate with EXIT_FAILURE
    void terminateAppWith(ErrorPtr aError);

    /// get resource path. Resources are usually readonly files
    /// @param aResource if not empty, and it is an absolute path, the the result will be just this path
    ///   if it is a relative path, the application's resource path will be prepended.
    /// @return if aRelativePath is empty, result is the application's resource directory (no separator at end)
    ///   Otherwise, it is the absolute path to the resource specified with aResource
    string resourcePath(const string aResource = "");

    /// get data path. Data are usually persistent read/write files
    /// @param aDataFile if not empty, and it is an absolute path, the the result will be just this path
    ///   if it is a relative path, the application's data path will be prepended.
    /// @return if aDataFile is empty, result is the application's data directory (no separator at end)
    ///   Otherwise, it is the absolute path to the data file specified with aDataFile
    string dataPath(const string aDataFile = "");

    /// get temp path. Temp data are usually non-persistent read/write files located in a ram disk
    /// @param aTempFile if not empty, and it is an absolute path, the the result will be just this path
    ///   if it is a relative path, the application's temp path will be prepended.
    /// @return if aTempFile is empty, result is the application's temp directory (no separator at end)
    ///   Otherwise, it is the absolute path to the temp file specified with aTempFile
    string tempPath(const string aTempFile = "");

    #if ENABLE_JSON_APPLICATION

    /// parse JSON literal or get json file from resource
    /// @param aResourceName resource file name (see resourcePath()) containg JSON which is parsed and returned;
    ///   if the string does not begin with "./", aPrefix is prepended.
    /// @param aErrorP if set, parsing error is stored here
    /// @param aPrefix prefix possibly used on resource path (see above)
    /// @return json or NULL if none found
    static JsonObjectPtr jsonResource(string aResourceName, ErrorPtr *aErrorP, const string aPrefix="");

    /// parse JSON literal or get json file from resource
    /// @param aText the text to parse. If it is a plain string and ends on ".json", treat it as resource file
    ///   (see resourcePath()) containg JSON which is parsed and returned; if the string does not begin with "./", aPrefix is prepended.
    ///   Otherwise, aText is parsed as JSON as-is.
    /// @param aErrorP if set, parsing error is stored here
    /// @param aPrefix prefix possibly used on resource path (see above)
    /// @return json or NULL if none found
    static JsonObjectPtr jsonObjOrResource(const string &aText, ErrorPtr *aErrorP, const string aPrefix="");

    /// parse JSON literal or get json file from resource
    /// @param aConfig input json. If it is a plain string and ends on ".json", treat it as resource file
    ///   (see resourcePath()) containg JSON which is parsed and returned; if the string does not begin with "./", aPrefix is prepended.
    ///   Otherwise, aConfig is returned as-is.
    /// @param aErrorP if set, parsing error is stored here
    /// @param aPrefix prefix possibly used on resource path (see above)
    /// @return json or NULL if none found
    static JsonObjectPtr jsonObjOrResource(JsonObjectPtr aConfig, ErrorPtr *aErrorP, const string aPrefix="");

    #endif // ENABLE_JSON_APPLICATION

    /// @return version of this application
    virtual string version() const;

  protected:

    /// daemonize
    void daemonize();

    /// start running the app's main loop
    int run();

    /// scheduled to run when mainloop has started
    virtual void initialize();

    /// called when mainloop terminates
    virtual void cleanup(int aExitCode);

    #ifndef ESP_PLATFORM
    /// called when a signal occurs
    /// @note only SIGHUP,SIGINT,SIGKILL and SIGTERM are handled here
    virtual void signalOccurred(int aSignal, siginfo_t *aSiginfo);
    #endif

    /// set the resource path
    /// @param aResourcePath path to resource directory, with or without path delimiter at end
    void setResourcePath(const char *aResourcePath);

    /// set the resource path
    /// @param aDataPath path to the r/w data directory for persistent app data
    void setDataPath(const char *aDataPath);

  private:

    void initializeInternal();    

    #ifndef ESP_PLATFORM
    void handleSignal(int aSignal);
    static void sigaction_handler(int aSignal, siginfo_t *aSiginfo, void *aUap);
    #endif

  };


<<<<<<< HEAD
  #ifndef ESP_PLATFORM
=======
  /// standard option texts, can be used as part of setCommandDescriptors() string

  /// - logging options matching processStandardLogOptions()
  /// - for all apps
  #define CMDLINE_APPLICATION_LOGOPTIONS \
    { 'l', "loglevel",        true,  "level;set max level of log message detail to show on stderr" }, \
    { 0  , "deltatstamps",    false, "show timestamp delta between log lines" }
  /// - for daemon apps
  #define DAEMON_APPLICATION_LOGOPTIONS \
    CMDLINE_APPLICATION_LOGOPTIONS, \
    { 0  , "errlevel",      true,  "level;set max level for log messages to go to stderr as well" }, \
    { 0  , "dontlogerrors", false, "don't duplicate error messages (see --errlevel) on stdout" }

  /// - standard options every CmdLineApp understands
  #define CMDLINE_APPLICATION_STDOPTIONS \
    { 'V', "version",         false, "show version" }, \
    { 'h', "help",            false, "show this text" }
  #define CMDLINE_APPLICATION_PATHOPTIONS \
    { 'r', "resourcepath",   true,  "path;path to application resources" }, \
    { 'd', "datapath",       true,  "path;path to the r/w persistent data" }

>>>>>>> ad4498b4

  /// Command line option descriptor
  /// @note a descriptor with both longOptionName==NULL and shortOptionChar=0 terminates a list of option descriptors
  typedef struct {
    char shortOptionChar; ///< the short option name (single character) or 0/NUL if none
    const char *longOptionName; ///< the long option name (string) or NULL if none
    bool withArgument; ///< true if option has an argument (separated by = or next argument)
    const char *optionDescription; ///< the description of the option, can have multiple lines separated by \n
    int optionIdentifier; ///< an optional identifier
  } CmdLineOptionDescriptor;

  typedef vector<string> ArgumentsVector;
  typedef map<string,string> OptionsMap;

  class CmdLineApp : public Application
  {
    typedef Application inherited;

    const CmdLineOptionDescriptor *optionDescriptors;

    string invocationName;
    string synopsis;
    OptionsMap options;
    ArgumentsVector arguments;

  public:

    /// constructors
    CmdLineApp(MainLoop &aMainLoop = MainLoop::currentMainLoop());

    /// destructor
    virtual ~CmdLineApp();

    static CmdLineApp *sharedCmdLineApp();

  protected:

    /// set command description constants (option definitions and synopsis)
    /// @param aSynopsis short usage description, used in showUsage(). %1$s will be replaced by invocationName
    /// @param aOptionDescriptors pointer to array of descriptors for the options
    /// @note you can use CMDLINE_APPLICATION_STDOPTIONS and CMDLINE_APPLICATION_LOGOPTIONS as part of the
    ///   aOptionDescriptors list
    void setCommandDescriptors(const char *aSynopsis, const CmdLineOptionDescriptor *aOptionDescriptors);

    /// show usage, consisting of invocationName + synopsis + option descriptions
    void showUsage();

    /// parse command line.
    /// @param aArgc argument count as passed to C-level main() entry point
    /// @param aArgv argument pointer array as passed to C-level main() entry point
    /// @note setOptionDescriptors() must be called before using this method
    /// @note this method might call terminateApp() in case of command line syntax errors
    void parseCommandLine(int aArgc, char **aArgv);

    /// reset internal argument lists (to save memory when arguments are all processed)
    void resetCommandLine();

    /// process a command line option. Override this to implement processing command line options
    /// @param aOptionDescriptor the descriptor of the option
    /// @param aOptionValue the value of the option, empty string if option has no value
    /// @return true if option has been processed; false if option should be stored for later reference via getOption()
    /// @note will be called from parseCommandLine()
    /// @note base class will process "help" option by showing usage and terminating the app with EXIT_SUCCESS exit code
    virtual bool processOption(const CmdLineOptionDescriptor &aOptionDescriptor, const char *aOptionValue);

    /// process a non-option command line argument
    /// @param aArgument non-option argument
    /// @return true if argument has been processed; false if argument should be stored for later reference via getArgument()
    /// @note will be called from parseCommandLine()
    virtual bool processArgument(const char *aArgument) { return false; /* not processed, store */ };

    /// get app invocation name
    /// @return application invocation name (argv[0])
    /// @note parseCommandLine() must be called before using this method
    const char *getInvocationName();

    /// parse standard logging options and configure logger
    /// @param aForDaemon if set, logger is configured for daemon (rather than command line utility)
    /// @param aDefaultErrLevel sets the default error level for daemons (usually LOG_ERR)
    /// @note - daemon standard is LOG_NOTICE level by default, logging to stdout and logging LOG_ERR and higher also to stderr
    ///   - utility standard is LOG_CRIT level by default, logging only to stderr
    /// @note this is a convenience function to reduce boilerplate. You can also use
    ///   CMDLINE_APPLICATION_LOGOPTIONS as part of the option descriptors passed to setCommandDescriptors().
    void processStandardLogOptions(bool aForDaemon, int aDefaultErrLevel = LOG_ERR);

  public:

    /// get option
    /// @param aOptionName the name of the option (longOptionName if exists, shortOptionChar if no longOptionName exists)
    /// @param aDefaultValue this is returned in case the option is not specified, defaults to NULL
    /// @return aDefaultValue if option was not specified on the command line, empty string for options without argument, option's argument otherwise
    /// @note parseCommandLine() must be called before using this method
    const char *getOption(const char *aOptionName, const char *aDefaultValue = NULL);

    /// @param aOptionName the name of the option (longOptionName if exists, shortOptionChar if no longOptionName exists)
    /// @param aInteger will be set with the integer value of the option, if any
    /// @return true if option was specified and had a valid integer argument, false otherwise (aInteger will be untouched then)
    /// @note parseCommandLine() must be called before using this method
    /// @note integer option can be specified as decimal (NO leading zeroes!!), hex ('0x' prefix) or octal ('0' prefix)
    bool getIntOption(const char *aOptionName, int &aInteger);

    /// @param aOptionName the name of the option (longOptionName if exists, shortOptionChar if no longOptionName exists)
    /// @param aCString will be set to point to the option argument cstring, if any
    /// @return true if option was specified and had an option argument
    /// @note parseCommandLine() must be called before using this method
    bool getStringOption(const char *aOptionName, const char *&aCString);

    /// @param aOptionName the name of the option (longOptionName if exists, shortOptionChar if no longOptionName exists)
    /// @param aString will be set to point to the option argument cstring, if any
    /// @return true if option was specified and had an option argument
    /// @note parseCommandLine() must be called before using this method
    bool getStringOption(const char *aOptionName, string &aString);


    /// get number of stored options
    /// @return number of options present and not already processed by processOption() returning true
    /// @note parseCommandLine() must be called before using this method
    size_t numOptions();

    /// get non-option argument
    /// @param aArgumentIndex the index of the argument (0=first non-option argument, 1=second non-option argument, etc.)
    /// @return NULL if aArgumentIndex>=numArguments(), argument otherwise
    /// @note parseCommandLine() must be called before using this method
    const char *getArgument(size_t aArgumentIndex);

    /// get non-option string argument
    /// @param aArgumentIndex the index of the argument (0=first non-option argument, 1=second non-option argument, etc.)
    /// @param aArg string to store the argument, if any
    /// @return true if argument indicated by aArgumentIndex exists and is assigned to aStr, false otherwise
    bool getStringArgument(size_t aArgumentIndex, string &aArg);

    /// get non-option integer argument
    /// @param aArgumentIndex the index of the argument (0=first non-option argument, 1=second non-option argument, etc.)
    /// @param aInteger integer to store the argument, if any
    /// @return true if argument indicated by aArgumentIndex exists, is valid and is assigned to aInteger , false otherwise
    /// @note integer argument can be specified as decimal (NO leading zeroes!!), hex ('0x' prefix) or octal ('0' prefix)
    bool getIntArgument(size_t aArgumentIndex, int &aInteger);

    /// get number of (non-processed) arguments
    /// @return number of arguments not already processed by processArgument() returning true
    /// @note parseCommandLine() must be called before using this method
    size_t numArguments();

  };

  #endif // !ESP_PLATFORM

} // namespace p44


#endif /* defined(__p44utils__application__) */<|MERGE_RESOLUTION|>--- conflicted
+++ resolved
@@ -182,9 +182,8 @@
   };
 
 
-<<<<<<< HEAD
   #ifndef ESP_PLATFORM
-=======
+
   /// standard option texts, can be used as part of setCommandDescriptors() string
 
   /// - logging options matching processStandardLogOptions()
@@ -206,7 +205,6 @@
     { 'r', "resourcepath",   true,  "path;path to application resources" }, \
     { 'd', "datapath",       true,  "path;path to the r/w persistent data" }
 
->>>>>>> ad4498b4
 
   /// Command line option descriptor
   /// @note a descriptor with both longOptionName==NULL and shortOptionChar=0 terminates a list of option descriptors
